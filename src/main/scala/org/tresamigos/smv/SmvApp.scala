--- conflicted
+++ resolved
@@ -24,14 +24,7 @@
  * Driver for SMV applications.  Most apps do not need to override this class and should just be
  * launched using the SmvApp object (defined below)
  */
-<<<<<<< HEAD
 class SmvApp(private val cmdLineArgs: Seq[String], _spark: Option[SparkSession] = None) {
-=======
-class SmvApp(private val cmdLineArgs: Seq[String],
-             _sc: Option[SparkContext] = None,
-             _sql: Option[SQLContext] = None) {
-
->>>>>>> 8ad861f3
   val smvConfig   = new SmvConfig(cmdLineArgs)
   val genEdd      = smvConfig.cmdLine.genEdd()
   val publishHive = smvConfig.cmdLine.publishHive()
@@ -45,7 +38,6 @@
    * val allSerializables = SmvReflection.objectsInPackage[Serializable]("org.tresamigos.smv")
    * sparkConf.registerKryoClasses(allSerializables.map{_.getClass}.toArray)
    **/
-<<<<<<< HEAD
   val sparkSession = _spark getOrElse (SparkSession
     .builder()
     .appName(smvConfig.appName)
@@ -54,10 +46,6 @@
 
   val sc         = sparkSession.sparkContext
   val sqlContext = sparkSession.sqlContext
-=======
-  val sc         = _sc.getOrElse(new SparkContext(sparkConf))
-  val sqlContext = _sql.getOrElse(new org.apache.spark.sql.hive.HiveContext(sc))
->>>>>>> 8ad861f3
 
   // dsm should be private but will be temporarily public to accomodate outside invocations
   val dsm = new DataSetMgr(smvConfig, SmvApp.DependencyRules)
@@ -99,29 +87,7 @@
    * dfCache the to ensure only a single DataFrame exists for a given data set
    * (file/module).
    */
-<<<<<<< HEAD
-  val dfCache: mutable.Map[String, DataFrame] = mutable.Map.empty[String, DataFrame]
-  def resolveRDD(ds: SmvDataSet): DataFrame = {
-    val vFqn = ds.versionedFqn
-    Try(dfCache(vFqn)) match {
-      case Success(df) => df
-      case Failure(_) =>
-        val df = ds.rdd
-        dfCache += (vFqn -> df)
-        df
-    }
-  }
-
-  def genJSON(stageNames: Seq[String] = Seq()) = {
-    val pathName = s"${smvConfig.appName}.json"
-
-    val graphString = new graph.SmvGraphUtil(this, stageNames).createGraphJSON()
-
-    SmvReportIO.saveLocalReport(graphString, pathName)
-  }
-=======
   var dfCache: Map[String, DataFrame] = Map.empty[String, DataFrame]
->>>>>>> 8ad861f3
 
   /**
    * pass on the spark sql props set in the smv config file(s) to spark.
@@ -151,18 +117,10 @@
    * generate dependency graphs if "-g" flag was specified on command line.
    * @return true if graph were generated otherwise return false.
    */
-<<<<<<< HEAD
-  private def generateDependencyGraphs(): Boolean = {
-    if (smvConfig.cmdLine.graph()) {
-      val pathName    = s"${smvConfig.appName}.dot"
-      val graphString = new graph.SmvGraphUtil(this, stages).createGraphvisCode(modulesToRun)
-      SmvReportIO.saveLocalReport(graphString, pathName)
-=======
   private def generateDotDependencyGraph() : Boolean = {
     if (smvConfig.cmdLine.graph()) {
       val pathName = s"${smvConfig.appName}.dot"
       SmvReportIO.saveLocalReport(dependencyGraphDotString(stages), pathName)
->>>>>>> 8ad861f3
       true
     } else {
       false
@@ -178,7 +136,20 @@
    * generate JSON dependency graphs if "--json" flag was specified on command line.
    * @return true if json graph were generated otherwise return false.
    */
-<<<<<<< HEAD
+  private def generateJsonDependencyGraph() : Boolean = {
+    if (smvConfig.cmdLine.jsonGraph()) {
+      val pathName = s"${smvConfig.appName}.json"
+      SmvReportIO.saveLocalReport(dependencyGraphJsonString(), pathName)
+      true
+    } else {
+      false
+    }
+  }
+
+  /**
+   * compare EDD results if the --edd-compare flag was specified with edd files to compare.
+   * @return true if edd files were compared, otherwise false.
+   */
   private def compareEddResults(): Boolean = {
     smvConfig.cmdLine.compareEdd
       .map { eddsToCompare =>
@@ -194,16 +165,6 @@
         true
       }
       .orElse(Some(false))()
-=======
-  private def generateJsonDependencyGraph() : Boolean = {
-    if (smvConfig.cmdLine.jsonGraph()) {
-      val pathName = s"${smvConfig.appName}.json"
-      SmvReportIO.saveLocalReport(dependencyGraphJsonString(), pathName)
-      true
-    } else {
-      false
-    }
->>>>>>> 8ad861f3
   }
 
   /**
@@ -211,28 +172,7 @@
    * TODO: remove this once we pass args to dependencyGraphJsonString
    */
   def generateAllGraphJSON() = {
-    dependencyGraphJsonString()
-  }
-
-  /**
-   * compare EDD results if the --edd-compare flag was specified with edd files to compare.
-   * @return true if edd files were compared, otherwise false.
-   */
-  private def compareEddResults(): Boolean = {
-    smvConfig.cmdLine.compareEdd
-      .map { eddsToCompare =>
-        val edd1          = eddsToCompare(0)
-        val edd2          = eddsToCompare(1)
-        val (passed, log) = EddCompare.compareFiles(edd1, edd2)
-        if (passed) {
-          println("EDD Results are the same")
-        } else {
-          println("EDD Results differ:")
-          println(log)
-        }
-        true
-      }
-      .orElse(Some(false))()
+    dependencyGraphJsonString(stages)
   }
 
   /**
@@ -245,11 +185,7 @@
         case m: SmvOutput => Some(m)
         case _            => None
       } foreach (
-<<<<<<< HEAD
-          m => util.DataSet.exportDataFrameToHive(sqlContext, resolveRDD(m), m.tableName)
-=======
-          m => SmvUtil.exportDataFrameToHive(sqlContext, m.rdd, m.tableName)
->>>>>>> 8ad861f3
+          m => util.DataSet.exportDataFrameToHive(sqlContext, m.rdd, m.tableName)
       )
     }
 
@@ -276,25 +212,16 @@
    * @return true if modules were generated, otherwise false.
    */
   private def generateOutputModules(): Boolean = {
-<<<<<<< HEAD
-    modulesToRun foreach (resolveRDD(_))
-=======
     modulesToRun foreach (_.rdd)
->>>>>>> 8ad861f3
     modulesToRun.nonEmpty
   }
 
   /** Run a module by its fully qualified name in its respective language environment */
   def runModule(urn: URN): DataFrame = dsm.load(urn).head.rdd
-
   /**
    * Run a module given it's name.  This is mostly used by SparkR to resolve modules.
    */
-<<<<<<< HEAD
-  def runModuleByName(modName: String): DataFrame = resolveRDD(dsm.inferDS(modName).head)
-=======
   def runModuleByName(modName: String): DataFrame = dsm.inferDS(modName).head.rdd
->>>>>>> 8ad861f3
 
   /**
    * sequence of SmvModules to run based on the command line arguments.
@@ -329,14 +256,10 @@
     purgeOldOutputFiles()
 
     // either generate graphs, publish modules, or run output modules (only one will occur)
-<<<<<<< HEAD
-    compareEddResults() || generateDependencyGraphs() || publishModulesToHive() || publishOutputModules() || generateOutputModules()
-=======
     compareEddResults() ||
       generateDotDependencyGraph() || generateJsonDependencyGraph() ||
       publishModulesToHive() ||  publishOutputModules() ||
       generateOutputModules()
->>>>>>> 8ad861f3
   }
 }
 
@@ -348,30 +271,16 @@
 
   val DependencyRules: Seq[DependencyRule] = Seq(SameStageDependency, LinkFromDiffStage)
 
-<<<<<<< HEAD
   def init(args: Array[String], _spark: Option[SparkSession] = None) = {
     app = new SmvApp(args, _spark)
-=======
-  def init(args: Array[String],
-           _sc: Option[SparkContext] = None,
-           _sql: Option[SQLContext] = None) = {
-    app = new SmvApp(args, _sc, _sql)
->>>>>>> 8ad861f3
     app
   }
 
   /**
    * Creates a new app instances from a sql context.  This is used by SparkR to create a new app.
    */
-<<<<<<< HEAD
   def newApp(sparkSession: SparkSession, appPath: String): SmvApp = {
     SmvApp.init(Seq("-m", "None", "--smv-app-dir", appPath).toArray, Option(sparkSession))
-=======
-  def newApp(sqlContext: SQLContext, appPath: String): SmvApp = {
-    SmvApp.init(Seq("-m", "None", "--smv-app-dir", appPath).toArray,
-                Option(sqlContext.sparkContext),
-                Option(sqlContext))
->>>>>>> 8ad861f3
     SmvApp.app
   }
 
