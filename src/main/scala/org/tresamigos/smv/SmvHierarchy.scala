/*
 * This file is licensed under the Apache License, Version 2.0
 * (the "License"); you may not use this file except in compliance with
 * the License.  You may obtain a copy of the License at
 *
 *    http://www.apache.org/licenses/LICENSE-2.0
 *
 * Unless required by applicable law or agreed to in writing, software
 * distributed under the License is distributed on an "AS IS" BASIS,
 * WITHOUT WARRANTIES OR CONDITIONS OF ANY KIND, either express or implied.
 * See the License for the specific language governing permissions and
 * limitations under the License.
 */

package org.tresamigos.smv

import org.apache.spark.sql.{DataFrame, Column}
import org.apache.spark.sql.functions._
import org.apache.spark.sql.types.StringType

private[smv] class SmvHierarchyColumns(prefix: String) {
  val typeName  = prefix + "_type"
  val valueName = prefix + "_value"
  val nameName  = prefix + "_name"

  val pTypeName  = "parent_" + typeName
  val pValueName = "parent_" + valueName
  val pNameName  = "parent_" + nameName

  def allCols = Seq(typeName, valueName, nameName, pTypeName, pValueName, pNameName)
}

/**
 * `SmvHierarchy` combines a hierarchy Map (a SmvOutput) with
 * the hierarchy structure. The `hierarchy` sequence ordered from "small" to "large".
 * For example:
 * {{{
 * SmvHierarchy("zipmap", ZipTable, Seq("zip", "county", "state"))
 * }}}
 * where `ZipTable` is a `SmvOutput` which has `zip`, `county`, `state` as its
 * columns and `zip` is the primary key (unique) of that table.
 */
case class SmvHierarchy(
    name: String,
    hierarchyMap: SmvOutput,
    hierarchy: Seq[String],
    nameColPostfix: String = "_name"
) {
  private val hierCols = new SmvHierarchyColumns(name + "_map")

<<<<<<< HEAD
  private[smv] lazy val mapDF = SmvApp.app.resolveRDD(hierarchyMap.asInstanceOf[SmvDataSet])
=======
  private[smv] lazy val mapDF = hierarchyMap.asInstanceOf[SmvDataSet].rdd
>>>>>>> 8ad861f3

  private lazy val mapWithNameAndParent = hierarchy
    .zip(hierarchy.tail :+ (null: String))
    .map {
      case (h, p) =>
        def hasCol(colName: String) = mapDF.columns.contains(colName)
        def nameCol(colName: String) =
          if (hasCol(colName)) mapDF(colName) else lit(null).cast(StringType)

        mapDF
          .select(
            lit(h) as hierCols.typeName,
            mapDF(h) as hierCols.valueName,
            nameCol(h + nameColPostfix) as hierCols.nameName,
            lit(p).cast(StringType) as hierCols.pTypeName,
            { if (p == null) lit(null).cast(StringType) else mapDF(p) } as hierCols.pValueName,
            { if (p == null) lit(null).cast(StringType) else nameCol(p + nameColPostfix) } as hierCols.pNameName
          )
          .dedupByKey(hierCols.typeName, hierCols.valueName)
    }
<<<<<<< HEAD
    .reduce(_.union(_))
=======
    .reduce(_.unionAll(_))
>>>>>>> 8ad861f3

  //TODO: this and the following method access deeply to SmvHierarchyColumns, should extract the need
  // implement methods in SmvHierarchyColumns
  private[smv] def addNameCols(df: DataFrame, cols: SmvHierarchyColumns) = {
    val map = mapWithNameAndParent.select(
      hierCols.typeName,
      hierCols.valueName,
      hierCols.nameName
    )

    val keptCol = df.columns.flatMap { n =>
      if (n == cols.valueName) Seq(n, cols.nameName) else Seq(n)
    }

    val raw = df
      .join(map,
            (
              df(cols.typeName) === map(hierCols.typeName) &&
                df(cols.valueName) === map(hierCols.valueName)
            ),
<<<<<<< HEAD
            SmvJoinType.LeftOuter)
=======
            LeftOuter)
>>>>>>> 8ad861f3
      .smvSelectMinus(hierCols.typeName, hierCols.valueName)

    if (df.columns.contains(cols.nameName)) {
      raw.selectWithReplace(coalesce(raw(cols.nameName), raw(hierCols.nameName)) as cols.nameName)
    } else {
      val keyCols = Seq(cols.typeName, cols.valueName)
      val varCols = df.columns.diff(keyCols)
      raw
        .smvRenameField(hierCols.nameName -> cols.nameName)
        .select(keptCol.map { s =>
          new Column(s)
        }: _*)
    }
  }

  private[smv] def addParentCols(df: DataFrame, cols: SmvHierarchyColumns, withName: Boolean) = {
    val keptCol = df.columns.flatMap { n =>
      if (n == cols.valueName)
        Seq(n, cols.nameName, cols.pTypeName, cols.pValueName, cols.pNameName)
      else
        Seq(n)
    }

    val raw = df
      .join(
        mapWithNameAndParent,
        (
          df(cols.typeName) === mapWithNameAndParent(hierCols.typeName) &&
            df(cols.valueName) === mapWithNameAndParent(hierCols.valueName)
        ),
<<<<<<< HEAD
        SmvJoinType.LeftOuter
=======
        LeftOuter
>>>>>>> 8ad861f3
      )
      .smvRenameField(
        hierCols.nameName   -> cols.nameName,
        hierCols.pTypeName  -> cols.pTypeName,
        hierCols.pValueName -> cols.pValueName,
        hierCols.pNameName  -> cols.pNameName
      )
      .smvSelectMinus(hierCols.typeName, hierCols.valueName)
      .select(
        keptCol.map { s =>
          new Column(s)
        }: _*
      )

    if (withName) raw
    else raw.smvSelectMinus(cols.nameName, cols.pNameName)
  }
}

/**
 * Define whether to keep name columns and parent columns when perform rollup
 * operation
 * @param hasName config to add `prefix_name` volume in addition to `type` and `value` fields
 * @param parentHier specifies parent hierarchy's name, when specified, will add
 * `parent_prefix_type`/`value` fields based on the specified hierarchy
 **/
case class SmvHierOpParam(hasName: Boolean, parentHier: Option[String])

/**
 * `SmvHierarchies` is a `SmvAncillary` which combines a sequence of `SmvHierarchy.
 * Through the `SmvHierarchyFuncs` it provides rollup methods on the hierarchy structure.
 *
 * === Define an SmvHierarchies ===
 * {{{
 * object GeoHier extends SmvHierarchies("geo",
 *   SmvHierarchy("county", ZipRefTable, Seq("zip", "County", "State", "Country")),
 *   SmvHierarchy("terr", ZipRefTable, Seq("zip", "Territory", "Devision", "Region", "Country"))
 * )
 * }}}
 *
 * === Use the SmvHierarchies ===
 * {{{
 * object MyModule extends SmvModule("...") {
 *    override def requiresDS() = Seq(...)
 *    override def requiresAnc() = Seq(GeoHier)
 *    override def run(...) = {
 *      ...
 *      GeoHier.levelRollup(df, "zip3", "State")(
 *        sum($"v") as "v",
 *        avg($"v2") as "v2"
 *      )(SmvHierOpParam(true, Some("terr")))
 *    }
 * }
 * }}}
 *
 * The methods provided by `SmvHierarchies`, `levelRollup`, etc., will output
 * `{prefix}_type` and `{prefix}_value` columns. For above example, they are `geo_type` and
 * `geo_value`. The values of those 2 columns are the name of the original hierarchy level's
 * and the values respectively. For examples,
 * {{{
 * geo_type, geo_value
 * zip,      92127
 * County,   06073
 * }}}
 **/
class SmvHierarchies(
    val prefix: String,
    val hierarchies: SmvHierarchy*
) extends SmvAncillary { self =>

  private lazy val mapLinks = hierarchies.filterNot(_.hierarchyMap == null).map { h =>
    new SmvModuleLink(h.hierarchyMap)
  }

  override def requiresDS() = mapLinks

  private lazy val allHierMapCols = mapLinks
    .map { l =>
      getDF(l).columns
    }
    .flatten
    .toSeq
    .distinct

  private def findHier(name: String) =
    hierarchies
      .find(_.name == name)
      .getOrElse(
        throw new SmvRuntimeException(s"${name} is not in any hierarchy")
      )

  private val colNames = new SmvHierarchyColumns(prefix)

  /**
   * create sequence or single hierarchy sequences from list of levels
   *
   * If the hierarchies are
   * {{{
   * Seq(
   *    Seq("g1", "g2"),
   *    Seq("h1", "h2", "h3")
   * )
   * }}}
   * and the levels are
   * {{{
   * Seq("g1", "h2", "h1")
   * }}}
   *
   * The output will be
   * {{{
   * Seq(
   *    Seq("g1"),
   *    Seq("h1", "h2")
   * )
   * }}}
   **/
  private def hierList(levels: Seq[String]) = {
    val intersectList = hierarchies
      .map { hier =>
        hier.hierarchy.reverse.intersect(levels)
      }
      .filter { !_.isEmpty }

    val deduped = intersectList.foldLeft(Nil: Seq[Seq[String]])({ (res, s) =>
      val alreadyCovered = res.flatten
      val newS           = s diff alreadyCovered
      res :+ newS
    })

    // the output should match input
    require(deduped.flatten.toSet == levels.toSet)

    deduped
  }

  /** Join hierarchyMaps with DF
   * If there are multiple of maps, join them one by one with the ordering of the
   * definition within `SmvHierarchies`
   **/
  private[smv] def applyToDf(df: DataFrame): DataFrame = {
    val mapDFsMap = hierarchies
      .filterNot(_.hierarchyMap == null)
      .map { h =>
        (h.hierarchy.head, h.mapDF)
      }
      .toMap

    mapDFsMap.foldLeft(df)((res, pair) =>
<<<<<<< HEAD
      pair match { case (k, v) => res.smvJoinByKey(v, Seq(k), SmvJoinType.Inner) })
=======
      pair match { case (k, v) => res.smvJoinByKey(v, Seq(k), Inner) })
>>>>>>> 8ad861f3
  }

  /**
   * Un-pivot all the hierarchy columns to "_type, _value"
   **/
  private def hierCols(hier: Seq[String]) = {
    require(hier.size >= 1)

    def buildCond(l: String, r: String) = {
      new Column(l).isNotNull && new Column(r).isNull
    }

    /**
     * Since `lit(s)` will create a "non-nullable" expression which can't match
     * with `lit(null).cast(StringType)` within a `struct`, we have to create this
     * dummy udf to create `litStrNullable(s)()` as a "nullable" column
     **/
    def litStrNullable(s: String) =
      udf({ () =>
        s: String
      })

    def buildStruct(col: String) = {
      struct(litStrNullable(col)() as "type", new Column(col) as "value")
    }
    /* levels: a, b, c, d => Seq((b, c), (c, d))
     *
     * when(a.isNotNull && b.isNull, struct(a.name, a)).
     *  when(b.isNotNull && c.isNull, struct(b.name, b)).
     *  when(c.isNotNull && d.isNull, struct(c.name, c)).
     *  otherwise(struct(d.name, d))
     */
    val tvnCol = if (hier.size == 1) {
      buildStruct(hier.head)
    } else {
      (hier.tail.dropRight(1) zip hier.drop(2))
        .map { case (l, r) => (buildCond(l, r), buildStruct(l)) }
        .foldLeft(
          when(buildCond(hier(0), hier(1)), buildStruct(hier(0)))
        ) { (res, x) =>
          res.when(x._1, x._2)
        }
        .otherwise(buildStruct(hier.last))
    }

    Seq(
      tvnCol.getField("type") as colNames.typeName,
      tvnCol.getField("value") as colNames.valueName
    )
  }

  /**
   * rollup aggregate within a single hierarchy sequence
   **/
  private def rollupHier(dfWithKey: SmvDFWithKeys, hier: Seq[String], conf: SmvHierOpParam)(
      aggs: Seq[Column]) = {
    val df = dfWithKey.df
    import df.sqlContext.implicits._
    val additionalKeys = dfWithKey.keys

    val kNl = (additionalKeys ++ hier).map { s =>
      $"${s}"
    }
    val nonNullFilter = (additionalKeys :+ hier.head)
      .map { s =>
        $"${s}".isNotNull
      }
      .reduce(_ && _)
    val leftoverAggs = allHierMapCols.diff(additionalKeys ++ hier).map { c =>
      first($"$c") as c
    }

    val aggsAll = aggs ++ leftoverAggs

    require(aggs.size >= 1)

    val rollups = df.rollup(kNl: _*).agg(aggsAll.head, aggsAll.tail: _*).where(nonNullFilter)

    val allFields = (additionalKeys.map { s =>
      $"${s}"
    }) ++
      hierCols(hier) ++
      aggs.map { a =>
        $"${a.getName}"
      }

    val raw = rollups.select(allFields: _*)

    conf.parentHier match {
      case Some(hierName) => addParentCols(raw, hierName, conf.hasName)
      case None           => if (conf.hasName) addNameCols(raw) else raw
    }
  }

  /**
   * Add prefix_name column on DF with prefix_type, prefix_value already
   **/
  def addNameCols(df: DataFrame) = hierarchies.filterNot(_.hierarchyMap == null).foldLeft(df) {
    (l, r) =>
      r.addNameCols(l, colNames)
  }

  /**
   * Add parent_prefix_type/value/name columns based on a single hierarchy
   **/
  def addParentCols(df: DataFrame, hierName: String, hasName: Boolean = false) =
    findHier(hierName).addParentCols(df, colNames, hasName)

  /**
   * Append parent level's value columns
   * e.g.
   * {{{
   * val res = MyHier.levelRollup(df, "zip3", "State")(
   *        sum($"v") as "v",
   *        avg($"v2") as "v2")()
   * val withParentValues = MyHier.appendParentValues(res, "terr")
   * }}}
   * The result will have `parent_v` and `parent_v2` columns appended
   **/
  def appendParentValues(
      dfWithKey: SmvDFWithKeys,
      hierName: String,
      parentPrefix: String = "parent_"
  ): DataFrame = {
    val df             = dfWithKey.df
    val additionalKeys = dfWithKey.keys

    val prepared =
      if (df.columns.contains(colNames.pTypeName)) df
      else {
        addParentCols(df, hierName)
      }

    val lowestLevel = findHier(hierName).hierarchy.head
    val varCols     = prepared.columns.diff(additionalKeys ++ colNames.allCols)

    val keyCols = (additionalKeys ++ Seq(colNames.typeName, colNames.valueName)).map { s =>
      prepared(s) as ("_right_" + s)
    }

    val right = prepared
<<<<<<< HEAD
      .where(prepared(colNames.typeName) =!= lowestLevel)
=======
      .where(prepared(colNames.typeName) !== lowestLevel)
>>>>>>> 8ad861f3
      .select(
        (keyCols ++ varCols.map { s =>
          prepared(s) as (parentPrefix + s)
        }): _*
      )

    val compareCol = (additionalKeys.map { s =>
      prepared(s) === right("_right_" + s)
    } ++ Seq(
      prepared(colNames.pTypeName) === right("_right_" + colNames.typeName),
      prepared(colNames.pValueName) === right("_right_" + colNames.valueName)
    )).reduce(_ && _)

    prepared.join(right, compareCol, SmvJoinType.LeftOuter).smvSelectMinus(keyCols: _*)
  }

  /**
   * Rollup according to a hierarchy and unpivot with column names
   *  - {prefix}_type
   *  - {prefix}_value
   *
   * Example:
   * {{{
   * ProdHier.levelRollup(df, "h1", "h2")(sum($"v1") as "v1", ...)()
   * }}}
   *
   * The result will not depend of the paremerter order of "h1" and "h2"
   *
   * If in the SmvHierarchy object, `h1` is higher level than `h2`, in other words,
   * 1 `h1` could have multiple `h2`s. The result will be the following
   *
   * For the following data
   * {{{
   *  h1, h2, v1
   *  1,  02, 1.0
   *  1,  02, 2.0
   *  1,  05, 3.0
   *  2,  12, 1.0
   *  2,  13, 2.0
   * }}}
   *
   * The result will be
   * {{{
   * {prefix}_type, {prefix}_value, v1
   * h1,        1,          6.0
   * h1,        2,          3.0
   * h2,        02,         3.0
   * h2,        05          3.0
   * h2,        12,         1.0
   * h2,        13,         2.0
   * }}}
   *
   * Please note that due to the feature/limitation of Spark's own `rollup` method,
   * the rollup keys can't be used in the aggregations. For example
   * {{{
   * val df=app.createDF("a:String;b:String", "1,a;1,b;2,b")
   * df.rollup("a","b").agg(count("b") as "n").show
   * }}}
   * will result as
   * {{{
   * +----+----+---+
   * |   a|   b|  n|
   * +----+----+---+
   * |   1|   a|  1|
   * |null|null|  0|
   * |   1|   b|  1|
   * |   1|null|  0|
   * |   2|   b|  1|
   * |   2|null|  0|
   * +----+----+---+
   * }}}
   * which is not the expected result. To actually get aggregation result on the keys,
   * one need to copy the key to a new column and then apply the aggregate funtion on
   * the new column, like the following,
   * {{{
   * df.smvSelectPlus($"b" as "newb").rollup("a", "b").agg(count("newb") as "n")
   * }}}
   *
   *
   * One can also specify additional keys as the following
   * {{{
   * ProdHier.levelRollup(df.smvWithKeys("time"), "h1", "h2")(...)()
   * }}}
   *
   * The last parameter list is an optional `SmvHierOpParam`, the default value
   * is to have no name no parent columns. Please see `SmvHierOpParam`'s document
   * of other options.
   **/
  def levelRollup(dfWithKey: SmvDFWithKeys, levels: String*)(aggregations: Column*)(
      conf: SmvHierOpParam = SmvHierOpParam(false, None)
  ): DataFrame = {
    val df             = dfWithKey.df
    val additionalKeys = dfWithKey.keys

    val dfWithHier = applyToDf(df).cache

    val res = hierList(levels)
      .map { hier =>
        rollupHier(dfWithHier.smvWithKeys(additionalKeys: _*), hier, conf)(aggregations)
      }
<<<<<<< HEAD
      .reduce(_ union _)
=======
      .reduce(_ unionAll _)
>>>>>>> 8ad861f3

    dfWithHier.unpersist

    res
  }

  /**
   * Same as `levelRollup` with summations on all `valueCols`
   **/
  def levelSum(dfWithKey: SmvDFWithKeys, levels: String*)(valueCols: String*)(
      conf: SmvHierOpParam = SmvHierOpParam(false, None)
  ): DataFrame = {
    val valSums = valueCols.map { s =>
      sum(new Column(s)) as s
    }
    levelRollup(dfWithKey, levels: _*)(valSums: _*)(conf)
  }
}<|MERGE_RESOLUTION|>--- conflicted
+++ resolved
@@ -48,11 +48,7 @@
 ) {
   private val hierCols = new SmvHierarchyColumns(name + "_map")
 
-<<<<<<< HEAD
-  private[smv] lazy val mapDF = SmvApp.app.resolveRDD(hierarchyMap.asInstanceOf[SmvDataSet])
-=======
   private[smv] lazy val mapDF = hierarchyMap.asInstanceOf[SmvDataSet].rdd
->>>>>>> 8ad861f3
 
   private lazy val mapWithNameAndParent = hierarchy
     .zip(hierarchy.tail :+ (null: String))
@@ -73,11 +69,7 @@
           )
           .dedupByKey(hierCols.typeName, hierCols.valueName)
     }
-<<<<<<< HEAD
     .reduce(_.union(_))
-=======
-    .reduce(_.unionAll(_))
->>>>>>> 8ad861f3
 
   //TODO: this and the following method access deeply to SmvHierarchyColumns, should extract the need
   // implement methods in SmvHierarchyColumns
@@ -98,11 +90,7 @@
               df(cols.typeName) === map(hierCols.typeName) &&
                 df(cols.valueName) === map(hierCols.valueName)
             ),
-<<<<<<< HEAD
             SmvJoinType.LeftOuter)
-=======
-            LeftOuter)
->>>>>>> 8ad861f3
       .smvSelectMinus(hierCols.typeName, hierCols.valueName)
 
     if (df.columns.contains(cols.nameName)) {
@@ -133,11 +121,7 @@
           df(cols.typeName) === mapWithNameAndParent(hierCols.typeName) &&
             df(cols.valueName) === mapWithNameAndParent(hierCols.valueName)
         ),
-<<<<<<< HEAD
         SmvJoinType.LeftOuter
-=======
-        LeftOuter
->>>>>>> 8ad861f3
       )
       .smvRenameField(
         hierCols.nameName   -> cols.nameName,
@@ -286,11 +270,7 @@
       .toMap
 
     mapDFsMap.foldLeft(df)((res, pair) =>
-<<<<<<< HEAD
       pair match { case (k, v) => res.smvJoinByKey(v, Seq(k), SmvJoinType.Inner) })
-=======
-      pair match { case (k, v) => res.smvJoinByKey(v, Seq(k), Inner) })
->>>>>>> 8ad861f3
   }
 
   /**
@@ -432,11 +412,7 @@
     }
 
     val right = prepared
-<<<<<<< HEAD
       .where(prepared(colNames.typeName) =!= lowestLevel)
-=======
-      .where(prepared(colNames.typeName) !== lowestLevel)
->>>>>>> 8ad861f3
       .select(
         (keyCols ++ varCols.map { s =>
           prepared(s) as (parentPrefix + s)
@@ -537,11 +513,7 @@
       .map { hier =>
         rollupHier(dfWithHier.smvWithKeys(additionalKeys: _*), hier, conf)(aggregations)
       }
-<<<<<<< HEAD
       .reduce(_ union _)
-=======
-      .reduce(_ unionAll _)
->>>>>>> 8ad861f3
 
     dfWithHier.unpersist
 
