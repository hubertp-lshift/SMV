package org.tresamigos.smv.matcher

import org.apache.spark.sql._
import org.apache.spark.sql.types._
import org.apache.spark.sql.functions._
import org.apache.spark.sql.catalyst.expressions.EqualTo
import org.apache.spark.sql.DataFrame
import org.tresamigos.smv._, smvfuncs._

/**
 * SmvEntityMatcher
 * Perform multiple level entity matching with exact and/or fuzzy logic
 *
 * @param leftId id column name of left DF (df1)
 * @param rightId id column name of right DF (df2)
 * @param exactMatchFilter exact match condition, if records matched no further tests will be performed
 * @param groupCondition for exact match leftovers, a deterministic condition for narrow down the search space
 * @param levelLogics a list of level match conditions (always weaker than exactMatchFilter), all of them will be tested
 */
case class SmvEntityMatcher(leftId: String, rightId: String,
                           preFilter:PreFilter,
                           groupCondition:AbstractGroupCondition,
                           levelLogics: Seq[LevelLogic])
{
  require(preFilter != null && groupCondition != null && levelLogics != null && levelLogics.nonEmpty)

  private val allLevels = (if(preFilter == NoOpPreFilter) Nil else Seq(preFilter.colName)) ++
      levelLogics.map{l => l.colName}
  private val allMatcherCols = allLevels ++
      levelLogics.collect{case l:FuzzyLogic => l.valueColName}

  /**
   * Apply `SmvEntityMatcher` to the 2 DataFrames
   *
   * @param df1 DataFrame 1 with an id column with name "id"
   * @param df2 DataFrame 2 with an id column with name "id"
   * @param keepOriginalCols whether to keep all input columns of df1 and df2, default true
   * @return a DataFrame with df1's id and df2's id and match flags of all the
   *         levels. For levels with fuzzy logic, the matching score is also provided.
   *         A column named "MatchBitmap" also provided to summarize all the matching flags.
   *         When keepOriginalCols is true, input columns are also kept
   **/
  def doMatch(df1:DataFrame, df2:DataFrame, keepOriginalCols: Boolean = true):DataFrame = {
    require(df1 != null && df2 != null)

    // Use the exactMatchFilter to filter the data to 3 parts
    //  - fullMatched: fully matched records joined together
    //  - r1: df1's records which can't match under exactMatchFilter logic
    //  - r2: df2's records which can't match under exactMatchFilter logic
    val PreFilterResult(r1, r2, fullMatched) = preFilter.extract(df1, df2, leftId, rightId)

    val rJoined = groupCondition.join(r1, r2)

<<<<<<< HEAD
    // return extracted results data frame + added levels data frame
    val s4 = s3.union(addedLevelsStageDF)
=======
    // sequentially apply level logics to the join of unmatched data
    // remove rows with false for all the matcher columns
    val levelMatched = levelLogics.
      foldLeft(rJoined) { (df, matcher) => matcher.addCols(df) }.
      where(levelLogics.map(l => col(l.colName)).reduce(_ || _))
>>>>>>> baa7fd8d

    // Union fullMatched with levelMatched
    val allMatched =
      if(preFilter == NoOpPreFilter) levelMatched
      else fullMatched.smvUnion(levelMatched).
          withColumn(preFilter.colName, coalesce(col(preFilter.colName), lit(false)))

    //add MatchBitmap column
    val res = allMatched.smvSelectPlus(smvBoolsToBitmap(allLevels.head, allLevels.tail: _*).as("MatchBitmap"))

    if (keepOriginalCols) res
    else res.select(
      leftId,
      Seq(rightId) ++
      allMatcherCols ++
      Seq("MatchBitmap"): _*
    )
  }
}

private[smv] case class PreFilterResult(remainingDF1:DataFrame, remainingDF2:DataFrame, extracted:DataFrame)

private[smv] sealed abstract class PreFilter {
  def colName: String
  private[smv] def extract(df1:DataFrame, df2:DataFrame, leftId: String, rightId: String):PreFilterResult
}
/**
 * Specify the top-level exact match
 * @param colName level name used in the output DF
 * @param expr match logic condition Column
 **/
case class ExactMatchPreFilter(override val colName: String, expr:Column) extends PreFilter {
  require(colName != null && expr.toExpr.dataType == BooleanType)

  private[smv] override def extract(df1:DataFrame, df2:DataFrame, leftId: String, rightId: String):PreFilterResult = {
    val joined = df1.join(df2, expr, "outer")

    val extracted = joined.where( joined(leftId).isNotNull && joined(rightId).isNotNull ).
      smvSelectPlus(lit(true) as colName)

    val resultDF1 = joined.where( joined(rightId).isNull ).select(df1("*"))
    val resultDF2 = joined.where( joined(leftId).isNull ).select(df2("*"))

    PreFilterResult(resultDF1, resultDF2, extracted)
  }
}

case object NoOpPreFilter extends PreFilter {
  override val colName = "NoOpPreFilter"
  private[smv] override def extract(df1:DataFrame, df2:DataFrame, leftId: String, rightId: String):PreFilterResult = {
    val sql = df1.sqlContext
    val emptyDf = sql.createDataFrame(sql.sparkContext.emptyRDD[Row], StructType(List()))
    PreFilterResult(df1, df2, emptyDf)
  }
}

private[smv] sealed abstract class AbstractGroupCondition {
  private[smv] def join(df1:DataFrame, df2:DataFrame):DataFrame
}

/**
 * Specify the shared matching condition of all the levels (except the top-level exact match)
 * @param expr shared matching condition
 * @note `expr` should be in "left === right" form so that it can
 *              really help on optimize the process by reducing searching space
 **/
case class GroupCondition(expr:Column) extends AbstractGroupCondition {
  expr.toExpr match {
    case EqualTo(_, _) => Unit
    case _ => throw new SmvUnsupportedType("Expression should be in left === right form")
  }
  private[smv] override def join(df1:DataFrame, df2:DataFrame):DataFrame = df1.join(df2, expr)
}

<<<<<<< HEAD
object CommonLevelMatcherNone extends CommonLevelMatcher {
  private[smv] override def join(df1:DataFrame, df2:DataFrame):DataFrame = df1.crossJoin(df2)
=======
case object NoOpGroupCondition extends AbstractGroupCondition {
  private[smv] override def join(df1:DataFrame, df2:DataFrame):DataFrame = df1.join(df2)
>>>>>>> baa7fd8d
}

private[smv] sealed abstract class LevelLogic {
  private[smv] def colName:String
  private[smv] def addCols(df:DataFrame):DataFrame
}

/**
 * Level match with exact logic
 * @param colName level name used in the output DF
 * @param exactMatchExpression match logic colName
 **/
case class ExactLogic(override val colName:String, exactMatchExpression:Column) extends LevelLogic {
  require(colName != null && exactMatchExpression != null)
  private[smv] override def addCols(df: DataFrame): DataFrame =
    df.smvSelectPlus(exactMatchExpression.as(colName))
}

/**
 * Level match with fuzzy logic
 * @param colName level name used in the output DF
 * @param predicate a condition column, no match if this condition evaluated as false
 * @param valueExpr a value column, which typically return a score, higher score means higher chance of matching
 * @param threshold No match if the evaluated `valueExpr` < this value
 **/
case class FuzzyLogic(
                            override val colName:String,
                            val predicate:Column,
                            val valueExpr:Column,
                            val threshold: Float
                          ) extends LevelLogic {

  require(predicate.toExpr.dataType == BooleanType, "The predicate parameter should be null or a boolean column")

  private[smv] val valueColName: String = colName + "_Value"

  private[smv] override def addCols(df: DataFrame): DataFrame = {
    val cond: Column = predicate && (valueExpr > threshold)
    df.smvSelectPlus(cond as colName).smvSelectPlus(valueExpr as valueColName)
  }
}<|MERGE_RESOLUTION|>--- conflicted
+++ resolved
@@ -51,16 +51,11 @@
 
     val rJoined = groupCondition.join(r1, r2)
 
-<<<<<<< HEAD
-    // return extracted results data frame + added levels data frame
-    val s4 = s3.union(addedLevelsStageDF)
-=======
     // sequentially apply level logics to the join of unmatched data
     // remove rows with false for all the matcher columns
     val levelMatched = levelLogics.
       foldLeft(rJoined) { (df, matcher) => matcher.addCols(df) }.
       where(levelLogics.map(l => col(l.colName)).reduce(_ || _))
->>>>>>> baa7fd8d
 
     // Union fullMatched with levelMatched
     val allMatched =
@@ -135,13 +130,8 @@
   private[smv] override def join(df1:DataFrame, df2:DataFrame):DataFrame = df1.join(df2, expr)
 }
 
-<<<<<<< HEAD
-object CommonLevelMatcherNone extends CommonLevelMatcher {
+case object NoOpGroupCondition extends AbstractGroupCondition {
   private[smv] override def join(df1:DataFrame, df2:DataFrame):DataFrame = df1.crossJoin(df2)
-=======
-case object NoOpGroupCondition extends AbstractGroupCondition {
-  private[smv] override def join(df1:DataFrame, df2:DataFrame):DataFrame = df1.join(df2)
->>>>>>> baa7fd8d
 }
 
 private[smv] sealed abstract class LevelLogic {
