/*
 * This file is licensed under the Apache License, Version 2.0
 * (the "License"); you may not use this file except in compliance with
 * the License.  You may obtain a copy of the License at
 *
 *    http://www.apache.org/licenses/LICENSE-2.0
 *
 * Unless required by applicable law or agreed to in writing, software
 * distributed under the License is distributed on an "AS IS" BASIS,
 * WITHOUT WARRANTIES OR CONDITIONS OF ANY KIND, either express or implied.
 * See the License for the specific language governing permissions and
 * limitations under the License.
 */

package org.tresamigos

import org.apache.spark.sql.functions._
import org.apache.spark.sql.{DataFrame, SQLContext}
import org.apache.spark.sql.{Column, ColumnName}
import org.apache.spark.sql.RelationalGroupedDataset
import org.apache.spark.sql.catalyst.expressions._
import org.apache.spark.sql.contrib.smv._
import org.apache.spark.sql.types.{StructField, StructType}
import scala.language.implicitConversions
import scala.reflect.runtime.universe.TypeTag
import org.apache.spark.annotation._

/**
 * == Spark Modularized View (SMV) ==
 *
 *  - Provide a framework to use Spark to develop large scale data applications
 *  - Synchronize between code management and data management
 *  - Data API for large projects/large teams
 *  - Programmatic data quality management
 *
 * Main classes
 *  - [[org.tresamigos.smv.SmvDFHelper]]: extends DataFrame methods. E.g. `smvSelectPlus`
 *  - [[org.tresamigos.smv.ColumnHelper]]: extends Column methods. E.g. `smvStrToTimestamp`
 *  - [[org.tresamigos.smv.SmvGroupedDataFunc]]: extends GroupedData methods. E.g. `smvPivot`
 *
 * Main packages
 *  - [[org.tresamigos.smv.edd]]: extended data dictionary. E.g. `df.edd.summary().eddShow`
 *  - [[org.tresamigos.smv.dqm]]: data quality management. E.g. `SmvDQM().add(DQMRule(...))`
 *
 *
 * @groupname agg Aggregate Functions
 * @groupname other All others
 */
package object smv {
  val ModDsPrefix = "mod:"
  val LinkDsPrefix = "link:"

  /** Create an urn for a module from its fqn */
  def mkModUrn(modFqn: String) = ModDsPrefix + modFqn

  /** Create an urn for a link from its target fqn */
  def mkLinkUrn(targetFqn: String) = LinkDsPrefix + targetFqn

  /** Predicate functions working with urn */
  def isLink(modUrn: String): Boolean = modUrn startsWith LinkDsPrefix

  /** Converts a possible urn to the module's fqn */
  def urn2fqn(modUrn: String): String = modUrn.substring(modUrn.lastIndexOf(':')+1)

  /** Converts a link urn to the mod urn representing its target */
  def link2mod(linkUrn: String): String = mkModUrn(urn2fqn(linkUrn))

  /** implicitly convert `Column` to `ColumnHelper` */
  implicit def makeColHelper(col: Column) = new ColumnHelper(col)

  /** implicitly convert `Symbol` to `ColumnHelper` */
  implicit def makeSymColHelper(sym: Symbol) = new ColumnHelper(new ColumnName(sym.name))

  /** implicitly convert `DataFrame` to `SmvDFHelper` */
  implicit def makeDFHelper(df: DataFrame) = new SmvDFHelper(df)

  /** implicitly convert `SmvGroupedData` (created by `smvGropyBy` method)
   *  to `SmvDFHelper` */
  implicit def makeSmvGDFunc(sgd: SmvGroupedData) = new SmvGroupedDataFunc(sgd)

  /** implicitly convert `SmvGroupedData` to `GroupedData` */
  implicit def makeSmvGDCvrt(sgd: SmvGroupedData) = sgd.toGroupedData

  /** implicitly convert `DataFrame` to `SmvDFWithKeys` */
  implicit def makeSmvDFWithKeys(df: DataFrame) = SmvDFWithKeys(df, Nil)

  /** implicitly convert `StructField` to `StructFieldHelper` */
  private[smv] implicit def makeFieldHelper(field: StructField) = new StructFieldHelper(field)

  /** implicitly convert `StructType` to `StructTypeHelper` */
  @DeveloperApi
  implicit def makeStructTypeHelper(schema: StructType) = new StructTypeHelper(schema)

  /**
   * Repeatedly changes `candidate` so that it is not found in the `collection`.
   *
   * Useful when choosing a unique column name to add to a data frame.
   */
  @scala.annotation.tailrec
  def mkUniq(
    collection: Seq[String],
    candidate: String,
    ignoreCase: Boolean = false,
    postfix: String = null
  ): String = {
    val col_comp = if(ignoreCase) collection.map{c => c.toLowerCase} else collection
    val can_comp = if(ignoreCase) candidate.toLowerCase else candidate
    val can_to = if(postfix == null) "_" + candidate else candidate + postfix
    if (col_comp.exists(_ == can_comp)) mkUniq(collection, can_to) else candidate
  }

  /**
   * Instead of using String for join type, always use the link here.
   *
   * If there are typos on the join type, using the link in client code will cause
   * compile time failure, which using string itself will cause run-time failure.
   *
   * Spark(as of 1.4)'s join type is a String.  Could use enum or case objects here,
   * but there are clients using the String api, so will push that change till later.
   *
   * @group other
   */
  object SmvJoinType {
    val Inner = "inner"
    val Outer = "outer"
    val LeftOuter = "leftouter"
    val RightOuter = "rightouter"
    val Semi = "leftsemi"
  }

  /***************************************************************************
   * Functions
   ***************************************************************************/

  /**
   * smvFirst: by default return null if the first record is null
   *
   * Since Spark "first" will return the first non-null value, we have to create
   * our version smvFirst which to retune the real first value, even if it's null.
   * The alternative form will try to return the first non-null value
   *
   * @param c        the column
   * @param nonNull  switches whether the function will try to find the first non-null value
   *
   * @group agg
   * @deprecated("use the one in smvfuncs package instead", "1.6")
   **/
<<<<<<< HEAD
  def smvFirst(c: Column, nonNull: Boolean = false) = first(c, nonNull)
=======
  def smvFirst(c: Column, nonNull: Boolean = false) = smvfuncs.smvFirst(c, nonNull)
>>>>>>> baa7fd8d

  /**
   * Simple column functions to apply If-Else
   *
   * If (cond) l else r
   *
   * Will be deprecated when migrate to 1.5 and use `when`
   **/
  def columnIf(cond: Column, l: Column, r: Column): Column = {
    new Column(If(cond.toExpr, l.toExpr, r.toExpr))
  }

  /**
   * A variation of columnIf: both values Scala values
   */
  def columnIf[T](cond: Column, l: T, r: T): Column = columnIf(cond, lit(l), lit(r))

  /**
   * A variation of columnIf: left value is Scala value
   */
  def columnIf[T](cond: Column, l: T, r: Column): Column = columnIf(cond, lit(l), r)

  /**
   * A variation of columnIf: right value is Scala value
   */
  def columnIf[T](cond: Column, l: Column, r: T): Column = columnIf(cond, l, lit(r))

  /** True if any of the columns is not null */
  def hasNonNull(columns: Column*) = columns.foldRight(lit(false))((c, acc) => acc || c.isNotNull)

  /**
   * Patch Spark's `concat` and `concat_ws` to treat null as empty string in concatenation.
   **/
  def smvStrCat(columns: Column*) =
    when(hasNonNull(columns:_*),
      concat(columns.map{c => coalesce(c, lit(""))}:_*)).
      otherwise(lit(null))

  def smvStrCat(sep: String, columns: Column*) =
    when(hasNonNull(columns:_*),
      concat_ws(sep, columns.map(c => coalesce(c, lit(""))):_*)).
      otherwise(lit(null))

  /**
   * Put a group of columns in an Array field
   **/
  def smvAsArray(columns: Column*) = array(columns: _*)

  /**
   * create a UDF from a map
   * e.g.
   * {{{
   * val lookUpGender = smvCreateLookUp(Map(0->"m", 1->"f"))
   * val res = df.select(lookUpGender($"sex") as "gender")
   * }}}
   * @group other
   **/
  def smvCreateLookUp[S,D](map: Map[S,D])(implicit st: TypeTag[S], dt: TypeTag[D]) = {
    val func: S => Option[D] = {s => map.get(s)}
    udf(func)
  }

  /**
   * restore 1.1 sum behaviour (and what is coming back in 1.4) where if all values are null, sum is 0
   *
   * @group agg
   */
  def smvSum0(col: Column) : Column = {
    //no need for casting, coalesce is smart enough
    //val cZero = lit(0).cast(col.toExpr.dataType)
    coalesce(sum(col), lit(0))
  }

  /**
   * IsAny aggregate function
   * Return true if any of the values of the aggregated column are true, otherwise false.
   * NOTE: It returns false, if all the values are nulls
   **/
  def smvIsAny(col: Column): Column = (sum(when(col, 1).otherwise(0)) > 0)
}<|MERGE_RESOLUTION|>--- conflicted
+++ resolved
@@ -145,11 +145,7 @@
    * @group agg
    * @deprecated("use the one in smvfuncs package instead", "1.6")
    **/
-<<<<<<< HEAD
-  def smvFirst(c: Column, nonNull: Boolean = false) = first(c, nonNull)
-=======
   def smvFirst(c: Column, nonNull: Boolean = false) = smvfuncs.smvFirst(c, nonNull)
->>>>>>> baa7fd8d
 
   /**
    * Simple column functions to apply If-Else
