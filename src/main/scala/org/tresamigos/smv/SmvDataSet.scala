/*
 * This file is licensed under the Apache License, Version 2.0
 * (the "License"); you may not use this file except in compliance with
 * the License.  You may obtain a copy of the License at
 *
 *    http://www.apache.org/licenses/LICENSE-2.0
 *
 * Unless required by applicable law or agreed to in writing, software
 * distributed under the License is distributed on an "AS IS" BASIS,
 * WITHOUT WARRANTIES OR CONDITIONS OF ANY KIND, either express or implied.
 * See the License for the specific language governing permissions and
 * limitations under the License.
 */

package org.tresamigos.smv

import org.apache.spark.sql.SchemaRDD

import scala.util.Try
import org.joda.time._
import org.joda.time.format._

/**
 * Dependency management unit within the SMV application framework.  Execution order within
 * the SMV application framework is derived from dependency between SmvDataSet instances.
 * Instances of this class can either be a file or a module. In either case, there would
 * be a single result SchemaRDD.
 */
abstract class SmvDataSet {

  var app: SmvApp = _
  private var rddCache: SchemaRDD = null
  private[smv] var versionSumCache : Int = -1

  def name(): String
  def description(): String

  /** concrete classes must implement this to supply the uncached RDD for data set */
  def computeRDD(app: SmvApp): SchemaRDD

  /** modules must override to provide set of datasets they depend on. */
  def requiresDS() : Seq[SmvDataSet]

  /** code "version".  Derived classes should update the value when code or data */
  def version() : Int = 0

  /**
    * the version of this dataset plus the versions of all dependent data sets.
    * Need to cache the computed value to avoid a O(n!) algorithm.
    */
  private[smv] def versionSum() : Int = {
    if (versionSumCache < 0)
      versionSumCache = requiresDS().map(_.versionSum).sum + version
    versionSumCache
  }

  /**
   * returns the SchemaRDD from this dataset (file/module).
   * The value is cached so this function can be called repeatedly.
   */
  def rdd(app: SmvApp) = {
    // TODO: use the injected app instead!
    if (rddCache == null)
      rddCache = computeRDD(app)
    rddCache
  }

  /**
   * Inject the given app into this dataset and all datasets that this depends on.
   * Note: only the first setting is honored (as an optimization)
   */
  def injectApp(_app: SmvApp) : Unit = {
    // short circuit the setting if this was already done.
    if (app == null) {
      app = _app
      requiresDS().foreach( ds => ds.injectApp(app))
    }
  }
}

abstract class SmvFile extends SmvDataSet {
  val basePath: String
  override def description() = s"Input file: @${basePath}"
  override def requiresDS() = Seq.empty

  override def name() = {
    val nameRex = """(.+)(.csv)*(.gz)*""".r
    basePath match {
      case nameRex(v, _, _) => v
      case _ => throw new IllegalArgumentException(s"Illegal base path format: $basePath")
    }
  }

  def createLogger(app: SmvApp, errPolicy: SmvErrorPolicy.ReadPolicy) = {
    errPolicy match {
      case SmvErrorPolicy.Terminate => TerminateRejectLogger
      case SmvErrorPolicy.Ignore => NoOpRejectLogger
      case SmvErrorPolicy.Log => app.rejectLogger
    }
  }
}

/**
 * Represents a raw input file with a given file path (can be local or hdfs) and CSV attributes.
 */
<<<<<<< HEAD
case class SmvCsvFile(basePath: String, csvAttributes: CsvAttributes) extends SmvFile {
=======
case class SmvCsvFile(
    basePath: String,
    csvAttributes: CsvAttributes,
    errPolicy: SmvErrorPolicy.ReadPolicy = SmvErrorPolicy.Terminate
  ) extends SmvFile {
>>>>>>> 9656f4f1

  override def computeRDD(app: SmvApp): SchemaRDD = {
    implicit val ca = csvAttributes
    implicit val rejectLogger = createLogger(app, errPolicy)
    app.sqlContext.csvFileWithSchema(s"${app.dataDir}/${basePath}")
  }

}

<<<<<<< HEAD
case class SmvFrlFile(basePath: String) extends SmvFile {
      
=======
case class SmvFrlFile(
    basePath: String,
    errPolicy: SmvErrorPolicy.ReadPolicy = SmvErrorPolicy.Terminate
  ) extends SmvFile {

>>>>>>> 9656f4f1
  override def computeRDD(app: SmvApp): SchemaRDD = {
    implicit val rejectLogger = createLogger(app, errPolicy)
    app.sqlContext.frlFileWithSchema(s"${app.dataDir}/${basePath}")
  }
}

/** Keep this interface for existing application code, will be removed when application code cleaned up */
object SmvFile {
  def apply(basePath: String, csvAttributes: CsvAttributes) =
    new SmvCsvFile(basePath, csvAttributes)
  def apply(name: String, basePath: String, csvAttributes: CsvAttributes) =
    new SmvCsvFile(basePath, csvAttributes)
}

/**
 * base module class.  All SMV modules need to extend this class and provide their
 * description and dependency requirements (what does it depend on).
 * The module run method will be provided the result of all dependent inputs and the
 * result of the run is the result of the module.  All modules that depend on this module
 * will be provided the SchemaRDD result from the run method of this module.
 * Note: the module should *not* persist any RDD itself.
 */
abstract class SmvModule(val description: String) extends SmvDataSet {

  override val name = this.getClass().getName().filterNot(_=='$')

  type runParams = Map[SmvDataSet, SchemaRDD]
  def run(inputs: runParams) : SchemaRDD

  /** perform the actual run of this module to get the generated SRDD result. */
  private def doRun(app: SmvApp): SchemaRDD = {
    run(requiresDS().map(r => (r, app.resolveRDD(r))).toMap)
  }

  /**
   * delete the output(s) associated with this module (csv file and schema).
   * TODO: replace with df.write.mode(Overwrite) once we move to spark 1.4
   */
  private[smv] def deleteOutputs(app: SmvApp) = {
    val csvPath = app.moduleCsvPath(this)
    val schemaPath = (".csv$"r).replaceAllIn(csvPath, ".schema")
    SmvHDFS.deleteFile(csvPath)
    SmvHDFS.deleteFile(schemaPath)
  }

  private[smv] def persist(app: SmvApp, rdd: SchemaRDD) = {
    val filePath = app.moduleCsvPath(this)
    implicit val ca = CsvAttributes.defaultCsvWithHeader
    val fmt = DateTimeFormat.forPattern("HH:mm:ss")
    if (app.isDevMode){
      val counter = new ScCounter(app.sc)
      val before = DateTime.now()
      println(s"${fmt.print(before)} PERSISTING: ${filePath}")
//      rdd.pipeCount(counter).saveAsCsvWithSchema(filePath)
      rdd.saveAsCsvWithSchema(filePath)
      val after = DateTime.now()
      val runTime = PeriodFormat.getDefault().print(new Period(before, after))
      //val n = counter("N")
      //println(s"${fmt.print(after)} RunTime: ${runTime}, N: ${n}")
      println(s"${fmt.print(after)} RunTime: ${runTime}")
    } else {
      rdd.saveAsCsvWithSchema(filePath)
    }
  }

  private[smv] def readPersistedFile(app: SmvApp): Try[SchemaRDD] = {
    // Since on Linux, when file stored on local file system, the partitions are not
    // guaranteed in order when read back in, we need to only store the body w/o the header
    // implicit val ca = CsvAttributes.defaultCsvWithHeader
    implicit val ca = CsvAttributes.defaultCsv
    Try(app.sqlContext.csvFileWithSchema(app.moduleCsvPath(this)))
  }

  override def computeRDD(app: SmvApp): SchemaRDD = {
    if (app.isDevMode) {
      readPersistedFile(app).recoverWith { case e =>
        // if unable to read persisted file, recover by running the module and persist.
        persist(app, doRun(app))
        readPersistedFile(app)
      }.get
    } else {
      doRun(app)
    }
  }
}

/**
 * A marker trait that indicates that a module decorated with this trait is an output module.
 */
trait SmvOutput {
  this : SmvModule =>
}<|MERGE_RESOLUTION|>--- conflicted
+++ resolved
@@ -103,15 +103,11 @@
 /**
  * Represents a raw input file with a given file path (can be local or hdfs) and CSV attributes.
  */
-<<<<<<< HEAD
-case class SmvCsvFile(basePath: String, csvAttributes: CsvAttributes) extends SmvFile {
-=======
 case class SmvCsvFile(
     basePath: String,
     csvAttributes: CsvAttributes,
     errPolicy: SmvErrorPolicy.ReadPolicy = SmvErrorPolicy.Terminate
   ) extends SmvFile {
->>>>>>> 9656f4f1
 
   override def computeRDD(app: SmvApp): SchemaRDD = {
     implicit val ca = csvAttributes
@@ -121,16 +117,11 @@
 
 }
 
-<<<<<<< HEAD
-case class SmvFrlFile(basePath: String) extends SmvFile {
-      
-=======
 case class SmvFrlFile(
     basePath: String,
     errPolicy: SmvErrorPolicy.ReadPolicy = SmvErrorPolicy.Terminate
   ) extends SmvFile {
 
->>>>>>> 9656f4f1
   override def computeRDD(app: SmvApp): SchemaRDD = {
     implicit val rejectLogger = createLogger(app, errPolicy)
     app.sqlContext.frlFileWithSchema(s"${app.dataDir}/${basePath}")
