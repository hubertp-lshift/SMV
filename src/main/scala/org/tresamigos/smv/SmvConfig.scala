--- conflicted
+++ resolved
@@ -70,18 +70,6 @@
   val graph = toggle(
     "graph",
     default = Some(false),
-<<<<<<< HEAD
-    descrYes = "generate a dependency graph of the given modules (modules are not run)",
-    descrNo = "do not generate a dependency graph"
-  )
-
-  val json = opt[List[String]](
-    "json",
-    noshort = true,
-    default = None,
-    descr =
-      "generate a json object to represent app's module dependency for a given set of stages (modules are not run)")
-=======
     descrYes = "generate a dot dependency graph of the given modules (modules are not run)",
     descrNo = "do not generate a dot dependency graph"
   )
@@ -91,7 +79,6 @@
     descrYes = "generate a json dependency graph of the given modules (modules are not run)",
     descrNo = "do not generate a json dependency graph"
   )
->>>>>>> 9df47292
 
   val runConfObj = opt[String]("run-conf-obj",
                                noshort = true,
