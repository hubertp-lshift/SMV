/*
 * This file is licensed under the Apache License, Version 2.0
 * (the "License"); you may not use this file except in compliance with
 * the License.  You may obtain a copy of the License at
 *
 *    http://www.apache.org/licenses/LICENSE-2.0
 *
 * Unless required by applicable law or agreed to in writing, software
 * distributed under the License is distributed on an "AS IS" BASIS,
 * WITHOUT WARRANTIES OR CONDITIONS OF ANY KIND, either express or implied.
 * See the License for the specific language governing permissions and
 * limitations under the License.
 */

package org.tresamigos.smv

import scala.util.Try

import java.io.{IOException, InputStreamReader, FileInputStream, File}
import java.util.Properties

import org.rogach.scallop.ScallopConf

/**
 * command line argument parsing using scallop library.
 * See (https://github.com/scallop/scallop) for details on using scallop.
 */
private[smv] class CmdLineArgsConf(args: Seq[String]) extends ScallopConf(args) {
  val DEFAULT_SMV_APP_CONF_FILE  = "conf/smv-app-conf.props"
  val DEFAULT_SMV_USER_CONF_FILE = "conf/smv-user-conf.props"

  val smvProps = propsLong[String]("smv-props", "key=value command line props override")
  val smvAppDir =
    opt("smv-app-dir", noshort = true, default = Some("."), descr = "SMV app directory")

  val cbsPort =
    opt[Int]("cbs-port", noshort = true, default = None, descr = "python callback server port")

  val smvAppConfFile = opt("smv-app-conf",
                           noshort = true,
                           default = Some(DEFAULT_SMV_APP_CONF_FILE),
                           descr = "app level (static) SMV configuration file path")
  val smvUserConfFile = opt("smv-user-conf",
                            noshort = true,
                            default = Some(DEFAULT_SMV_USER_CONF_FILE),
                            descr = "user level (dynamic) SMV configuration file path")
  val publish = opt[String]("publish",
                            noshort = true,
                            default = None,
                            descr = "publish the given modules/stage/app as given version")
  val publishHive = toggle(
    "publish-hive",
    noshort = true,
    default = Some(false),
    descrYes = "publish|export given modules/stage/app to hive tables",
    descrNo = "Do not publish results to hive tables."
  )

  val compareEdd = opt[List[String]]("edd-compare",
                                     noshort = true,
                                     default = None,
                                     descr = "compare two edd result files")
  val genEdd = toggle(
    "edd",
    default = Some(false),
    noshort = true,
    descrYes = "summarize data and generate an edd file in the same directory as csv and schema",
<<<<<<< HEAD
    descrNo  = "do not summarize data")
  val graph = toggle("graph", default=Some(false),
    descrYes="generate a dot dependency graph of the given modules (modules are not run)",
    descrNo="do not generate a dot dependency graph")
  val jsonGraph = toggle("json-graph", default=Some(false),
    descrYes="generate a json dependency graph of the given modules (modules are not run)",
    descrNo="do not generate a json dependency graph")
=======
    descrNo = "do not summarize data"
  )
  val graph = toggle(
    "graph",
    default = Some(false),
    descrYes = "generate a dependency graph of the given modules (modules are not run)",
    descrNo = "do not generate a dependency graph"
  )

  val json = opt[List[String]](
    "json",
    noshort = true,
    default = None,
    descr =
      "generate a json object to represent app's module dependency for a given set of stages (modules are not run)")
>>>>>>> 05e0871f

  val runConfObj = opt[String]("run-conf-obj",
                               noshort = true,
                               default = None,
                               descr = "load and instantiate the configuration object by its fqn")

  // --- data directories override
  val dataDir =
    opt[String]("data-dir", noshort = true, descr = "specify the top level data directory")
  val inputDir = opt[String]("input-dir",
                             noshort = true,
                             descr = "specify the input directory (default: datadir/input")
  val outputDir = opt[String]("output-dir",
                              noshort = true,
                              descr = "specify the output directory (default: datadir/output")
  val publishDir = opt[String]("publish-dir",
                               noshort = true,
                               descr = "specify the publish directory (default: datadir/publish")

  val permitDependencyViolation = toggle(
    "permit-dependency-violation",
    short = 'p',
    descrYes = "allows module resolution even if the module violates dependency rules",
    default = Some(false))

  val purgeOldOutput = toggle("purge-old-output",
                              noshort = true,
                              default = Some(false),
                              descrYes = "remove all old output files in output dir ")
  val modsToRun = opt[List[String]]("run-module",
                                    'm',
                                    default = Some(Nil),
                                    descr = "run specified list of module FQNs")
  val stagesToRun = opt[List[String]]("run-stage",
                                      's',
                                      default = Some(Nil),
                                      descr = "run all output modules in specified stages")
  val runAllApp = toggle("run-app",
                         noshort = true,
                         default = Some(false),
                         descrYes = "run all output modules in all stages in app.")

  // if user specified "edd-compare" command line, user should have supplied two file names.
  validateOpt(compareEdd) {
    case (Some(edds)) if edds.length != 2 => Left("edd-compare param requires two EDD file names")
    case _                                => Right(Unit)
  }

  // override default error message handler that does a sys.exit(1) which makes it difficult to debug.
  printedName = "SmvApp"
  errorMessageHandler = { errMsg =>
    println(printedName + ": " + errMsg)
    throw new SmvRuntimeException(errMsg)
  }

}

/**
 * Container of all SMV config driven elements (cmd line, app props, user props, etc).
 */
class SmvConfig(cmdLineArgs: Seq[String]) {
  import java.nio.file.Paths
  import SmvConfig._

  /*pathJoin has the following behavior:
   *pathJoin("/a/b", "c/d") -> "/a/b/c/d"
   *pathJoin("/a/b", "/c/d") -> "/c/d"
   */
  private def pathJoin(p1: String, p2: String) = Paths.get(p1).resolve(p2).toString

  val DEFAULT_SMV_HOME_CONF_FILE = sys.env.getOrElse("HOME", "") + "/.smv/smv-user-conf.props"

  // check for deprecated DATA_DIR environment variable.
  sys.env.get("DATA_DIR").foreach { d =>
    println(
      "WARNING: use of DATA_DIR environment variable is deprecated. use smv.dataDir instead!!!")
  }

  val cmdLine = new CmdLineArgsConf(cmdLineArgs)

  private val appConfProps  = _loadProps(pathJoin(cmdLine.smvAppDir(), cmdLine.smvAppConfFile()))
  private val usrConfProps  = _loadProps(pathJoin(cmdLine.smvAppDir(), cmdLine.smvUserConfFile()))
  private val homeConfProps = _loadProps(DEFAULT_SMV_HOME_CONF_FILE)
  private val cmdLineProps  = cmdLine.smvProps
  private val defaultProps = Map(
    "smv.appName"     -> "Smv Application",
    "smv.stages"      -> "",
    "smv.config.keys" -> "",
    "smv.class_dir"   -> "./target/classes"
  )

  // merge order is important here.  Highest priority comes last as it will override all previous
  private[smv] val mergedProps = defaultProps ++ appConfProps ++ homeConfProps ++ usrConfProps ++ cmdLineProps

  // --- config params.  App should access configs through vals below rather than from props maps
  val appName    = mergedProps("smv.appName")
  val stageNames = splitProp("smv.stages").toSeq

  val classDir = mergedProps("smv.class_dir")

  def stageVersions =
    stageNames
      .map { sn: String =>
        {
          val baseName            = FQN.extractBaseName(sn)
          val stageBasePropPrefix = s"smv.stages.${baseName}"
          val stageFQNPropPrefix  = s"smv.stages.${sn}"

          // get stage version (if any)
          val version = getProp(stageBasePropPrefix + ".version").orElse(
            getProp(stageFQNPropPrefix + ".version")
          )

          (sn, version)
        }
      }
      .collect { case (x, Some(y)) => (x, y) }
      .toMap

  val sparkSqlProps = mergedProps.filterKeys(k => k.startsWith("spark.sql."))

  val permitDependencyViolation: Boolean = cmdLine.permitDependencyViolation()

  /** The FQN of configuration object for a particular run.  See github issue #319 */
  val runConfObj: Option[String] = cmdLine.runConfObj.get.orElse(mergedProps.get(RunConfObjKey))

  // ---------- User Run Config Parameters key/values ----------
  val runConfigKeys: Seq[String] = splitProp("smv.config.keys")

  /** Get user run config parameter as a string. */
  def getRunConfig(key: String): String = mergedProps("smv.config." + key).trim

  /** compute hash of all key values defined in the app. */
  def getRunConfigHash(): Int = runConfigKeys.map(getRunConfig(_)).mkString(":").hashCode()

  // ---------- hierarchy of data / input / output directories

  // TODO: need to remove requirement that data dir is specified (need to start using input dir and if both inpput/output are specified, we dont need datadir
  /** the configured data dir (command line OR props) */
  def dataDir: String = {
    cmdLine.dataDir.get
      .orElse(mergedProps.get("smv.dataDir"))
      .orElse(sys.env.get("DATA_DIR"))
      .getOrElse(throw new SmvRuntimeException(
        "Must specify a data-dir either on command line or in conf."))
  }

  def inputDir: String = {
    cmdLine.inputDir.get.orElse(mergedProps.get("smv.inputDir")).getOrElse(dataDir + "/input")
  }

  def outputDir: String = {
    cmdLine.outputDir.get.orElse(mergedProps.get("smv.outputDir")).getOrElse(dataDir + "/output")
  }

  def publishDir: String = {
    cmdLine.publishDir.get
      .orElse(mergedProps.get("smv.publishDir"))
      .getOrElse(dataDir + "/publish")
  }

  /**
   * load the given properties file and return the resulting props as a scala Map.
   * Note: if the provided file does not exit, this will just silently return an empty map.
   * This is by design as the default app/user smv config files may be missing (valid).
   * Adopted from the Spark AbstractCommnadBuilder::loadPropertiesFile
   */
  private def _loadProps(propsFileName: String): scala.collection.Map[String, String] = {
    import scala.collection.JavaConverters._

    val props     = new Properties()
    val propsFile = new File(propsFileName)

    if (propsFile.isFile()) {
      var fd: FileInputStream = null
      try {
        fd = new FileInputStream(propsFile)
        props.load(new InputStreamReader(fd, "UTF-8"));
      } finally {
        if (fd != null) {
          try {
            fd.close()
          } catch {
            case e: IOException => None
          }
        }
      }
    }

    props.asScala
  }

  /**
   * convert the property value to an array of strings.
   * Return empty array if original prop value was an empty string
   */
  private[smv] def splitProp(propName: String) = {
    val propVal = mergedProps(propName)
    if (propVal == "")
      Array[String]()
    else
      propVal.split(Array(',', ':')).map(_.trim)
  }

  /** Return the value of given configuration parameter as an optional string. */
  def getProp(propName: String): Option[String] = {
    mergedProps.get(propName)
  }

  /** Get the given configuration property value as an integer option. */
  private[smv] def getPropAsInt(propName: String): Option[Int] = {
    mergedProps.get(propName).flatMap { s: String =>
      Try(s.toInt).toOption
    }
  }
}

object SmvConfig {
  val RunConfObjKey: String = "smv.runConfObj"
}<|MERGE_RESOLUTION|>--- conflicted
+++ resolved
@@ -65,31 +65,20 @@
     default = Some(false),
     noshort = true,
     descrYes = "summarize data and generate an edd file in the same directory as csv and schema",
-<<<<<<< HEAD
-    descrNo  = "do not summarize data")
-  val graph = toggle("graph", default=Some(false),
-    descrYes="generate a dot dependency graph of the given modules (modules are not run)",
-    descrNo="do not generate a dot dependency graph")
-  val jsonGraph = toggle("json-graph", default=Some(false),
-    descrYes="generate a json dependency graph of the given modules (modules are not run)",
-    descrNo="do not generate a json dependency graph")
-=======
     descrNo = "do not summarize data"
   )
   val graph = toggle(
     "graph",
     default = Some(false),
-    descrYes = "generate a dependency graph of the given modules (modules are not run)",
-    descrNo = "do not generate a dependency graph"
-  )
-
-  val json = opt[List[String]](
-    "json",
-    noshort = true,
-    default = None,
-    descr =
-      "generate a json object to represent app's module dependency for a given set of stages (modules are not run)")
->>>>>>> 05e0871f
+    descrYes = "generate a dot dependency graph of the given modules (modules are not run)",
+    descrNo = "do not generate a dot dependency graph"
+  )
+  val jsonGraph = toggle(
+    "json-graph",
+    default = Some(false),
+    descrYes = "generate a json dependency graph of the given modules (modules are not run)",
+    descrNo = "do not generate a json dependency graph"
+  )
 
   val runConfObj = opt[String]("run-conf-obj",
                                noshort = true,
