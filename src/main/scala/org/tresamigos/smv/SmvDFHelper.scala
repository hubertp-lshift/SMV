--- conflicted
+++ resolved
@@ -44,11 +44,7 @@
                           ca: CsvAttributes = CsvAttributes.defaultCsv,
                           schemaWithMeta: SmvSchema = null,
                           strNullValue: String = "") {
-<<<<<<< HEAD
     val handler = new FileIOHandler(df.sparkSession, dataPath)
-=======
-    val handler = new FileIOHandler(df.sqlContext, dataPath)
->>>>>>> 9df47292
     handler.saveAsCsvWithSchema(df, schemaWithMeta, ca, strNullValue)
   }
 
@@ -553,11 +549,7 @@
     }
     val diffColumns = overlapLeftStruct diff overlapRightStruct
     if (diffColumns.isEmpty) {
-<<<<<<< HEAD
       leftFull.union(rightFull.select(leftFull.columns.head, leftFull.columns.tail: _*))
-=======
-      leftFull.unionAll(rightFull.select(leftFull.columns.head, leftFull.columns.tail: _*))
->>>>>>> 9df47292
     } else {
       val diffNames = diffColumns
         .map { col =>
@@ -817,11 +809,7 @@
     val w       = Window.orderBy(orders: _*)
     val rankcol = mkUniq(df.columns, "rank")
     val rownum  = mkUniq(df.columns, "rownum")
-<<<<<<< HEAD
     val r1      = df.smvSelectPlus(rank() over w as rankcol, row_number() over w as rownum)
-=======
-    val r1      = df.smvSelectPlus(rank() over w as rankcol, rowNumber() over w as rownum)
->>>>>>> 9df47292
     r1.where(r1(rankcol) <= maxElems && r1(rownum) <= maxElems).smvSelectMinus(rankcol, rownum)
   }
 
@@ -996,17 +984,10 @@
    * '''Warning''': Since using accumulator in process can't guarantee results when error recovery occcurs,
    * we will only use this method to report processed records when persisting SmvModule and potentially other SMV functions.
    */
-<<<<<<< HEAD
   private[smv] def smvPipeCount(counter: LongAccumulator): DataFrame = {
     counter.reset()
     val dummyFunc = udf({ () =>
       counter add 1l
-=======
-  private[smv] def smvPipeCount(counter: Accumulator[Long]): DataFrame = {
-    counter.setValue(0l)
-    val dummyFunc = udf({ () =>
-      counter += 1l
->>>>>>> 9df47292
       true
     })
 
